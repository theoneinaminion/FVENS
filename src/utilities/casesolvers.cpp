--- conflicted
+++ resolved
@@ -192,11 +192,8 @@
 		VecSetSizes(diag1,PETSC_DECIDE,m);
 		// const UMesh<freal,NDIM> *const m = space->mesh();
 		// ierr = createSystemVector(m, nvars, &diag1);
-<<<<<<< HEAD
 		
-=======
-
->>>>>>> a163abfb
+
 		ierr = MatGetDiagonal(solver.A,diag1);CHKERRQ(ierr);
 		*/
 
@@ -207,27 +204,16 @@
 		if (user_defined_pc) 
 		{   
 			MatrixFreePreconditioner *mfpc;
-<<<<<<< HEAD
 			PetscViewer viewer;
-=======
-
->>>>>>> a163abfb
+
 			PCSetType(pc, PCSHELL);
 			mf_pc_create(&mfpc);
 			PCShellSetApply(pc,&(mf_pc_apply));
 			PCShellSetContext(pc,mfpc);CHKERRQ(ierr);
 			PCShellSetDestroy(pc,&(mf_pc_destroy));
-<<<<<<< HEAD
 			PCShellSetName(pc,"LUSGS matrix-occupied");
 			mf_pc_setup(pc,solver.A);
 			PetscCall(PCView(pc,viewer));
-
-		}
-
-
-	}
-	
-=======
 			PCShellSetName(pc,"MyPreconditioner");
 			mf_pc_setup(pc,solver.A,diag1);
 
@@ -235,11 +221,11 @@
 
 
 	}
+	
 
 
 
 	ierr = KSPSetFromOptions(solver.ksp); petsc_throw(ierr, "KSP set from options");
->>>>>>> a163abfb
 	return 0;
 }
 
